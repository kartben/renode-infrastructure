//
// Copyright (c) 2010-2018 Antmicro
// Copyright (c) 2020-2021 Microsoft
//
// This file is licensed under the MIT License.
// Full license text is available in 'licenses/MIT.txt'.
//

using Antmicro.Renode.Peripherals.Bus;
using Antmicro.Renode.Core;
using System.Collections.Generic;
using Antmicro.Renode.Backends.Display;
using Antmicro.Renode.Core.Structure.Registers;
using System;
<<<<<<< HEAD
using System.Drawing;
using System.Diagnostics;
=======
using Antmicro.Migrant;
using Antmicro.Migrant.Hooks;
>>>>>>> 04034cdd

namespace Antmicro.Renode.Peripherals.DMA
{
    public sealed class STM32DMA2D : IDoubleWordPeripheral, IKnownSize
    {
        public STM32DMA2D(Machine machine) : this()
        {
            this.machine = machine;
            IRQ = new GPIO();
            Reset();
        }

        public void Reset()
        {
            registers.Reset();
        }

        public uint ReadDoubleWord(long offset)
        {
            return registers.Read(offset);
        }

        public void WriteDoubleWord(long offset, uint value)
        {
            registers.Write(offset, value);
        }

        public GPIO IRQ { get; private set; }

        public long Size
        {
            get
            {
                return 0xC00;
            }
        }

        private byte[] foregroundClut;
        private byte[] backgroundClut;

        private STM32DMA2D()
        {
            var controlRegister = new DoubleWordRegister(this);
            startFlag = controlRegister.DefineFlagField(0, FieldMode.Read | FieldMode.Write, name: "Start", changeCallback: (old, @new) => { if(@new) DoTransfer(); });
            dma2dMode = controlRegister.DefineEnumField<Mode>(16, 2, FieldMode.Read | FieldMode.Write, name: "Mode");

            var foregroundClutMemoryAddressRegister = new DoubleWordRegister(this).WithValueField(0, 32, FieldMode.Read | FieldMode.Write);
            var backgroundClutMemoryAddressRegister = new DoubleWordRegister(this).WithValueField(0, 32, FieldMode.Read | FieldMode.Write);

            var interruptStatusRegister = new DoubleWordRegister(this);
            interruptStatusRegister.DefineFlagField(0, FieldMode.Read, name: "TEIF");
            transferCompleteFlag = interruptStatusRegister.DefineFlagField(1, FieldMode.Read, name: "TCIF");
            interruptStatusRegister.DefineFlagField(2, FieldMode.Read, name: "TWIF");
            interruptStatusRegister.DefineFlagField(3, FieldMode.Read, name: "CAEIF");
            interruptStatusRegister.DefineFlagField(4, FieldMode.Read, name: "CTCIF");
            interruptStatusRegister.DefineFlagField(5, FieldMode.Read, name: "CEIF");


            var interruptFlagClearRegister = new DoubleWordRegister(this).WithFlag(1, FieldMode.Read | FieldMode.WriteOneToClear, name: "CTCIF", changeCallback: (old, @new) => { if(!@new) IRQ.Unset(); transferCompleteFlag.Value = false; });

            var numberOfLineRegister = new DoubleWordRegister(this);
            numberOfLineField = numberOfLineRegister.DefineValueField(0, 16, FieldMode.Read | FieldMode.Write, name: "NL");
            pixelsPerLineField = numberOfLineRegister.DefineValueField(16, 14, FieldMode.Read | FieldMode.Write, name: "PL", 
                writeCallback: (_, __) => 
                { 
                    HandleOutputBufferSizeChange(); 
                    HandleBackgroundBufferSizeChange();
                    HandleForegroundBufferSizeChange();
                });

            outputMemoryAddressRegister = new DoubleWordRegister(this).WithValueField(0, 32, FieldMode.Read | FieldMode.Write);
            backgroundMemoryAddressRegister = new DoubleWordRegister(this).WithValueField(0, 32, FieldMode.Read | FieldMode.Write);
            foregroundMemoryAddressRegister = new DoubleWordRegister(this).WithValueField(0, 32, FieldMode.Read | FieldMode.Write);

            var outputPfcControlRegister = new DoubleWordRegister(this);
            outputColorModeField = outputPfcControlRegister.DefineEnumField<Dma2DColorMode>(0, 3, FieldMode.Read | FieldMode.Write, name: "CM", 
                writeCallback: (_, __) => 
                { 
                    HandlePixelFormatChange(); 
                    HandleOutputBufferSizeChange(); 
                });

            var foregroundPfcControlRegister = new DoubleWordRegister(this);
            foregroundColorModeField = foregroundPfcControlRegister.DefineEnumField<Dma2DColorMode>(0, 4, FieldMode.Read | FieldMode.Write, name: "CM", 
                writeCallback: (_, __) => 
                {
                    HandlePixelFormatChange(); 
                    HandleForegroundBufferSizeChange(); 
                });
            var foregroundClutSizeField = foregroundPfcControlRegister.DefineValueField(8, 8, FieldMode.Read | FieldMode.Write, name: "CS");
            foregroundClutColorModeField = foregroundPfcControlRegister.DefineEnumField<Dma2DColorMode>(4, 1, FieldMode.Read | FieldMode.Write, name: "CCM",
                changeCallback: (_, __) =>
                {
                    HandlePixelFormatChange();
                });
            foregroundPfcControlRegister.DefineFlagField(5, FieldMode.Read, name: "START",
                writeCallback: (_, value) =>
            {
                if(!value)
                {
                    return;
                }

                foregroundClut = new byte[(foregroundClutSizeField.Value + 1) * foregroundClutColorModeField.Value.ToPixelFormat().GetColorDepth()];
                machine.SystemBus.ReadBytes(foregroundClutMemoryAddressRegister.Value, foregroundClut.Length, foregroundClut, 0, true);
            });
            foregroundAlphaMode = foregroundPfcControlRegister.DefineEnumField<Dma2DAlphaMode>(16, 2, FieldMode.Read | FieldMode.Write, name: "AM",
                writeCallback: (_, __) =>
                {
                    HandlePixelFormatChange();
                });
            foregroundAlphaField = foregroundPfcControlRegister.DefineValueField(24, 8, FieldMode.Read | FieldMode.Write, name: "ALPHA");

            var foregroundColorRegister = new DoubleWordRegister(this);
            foregroundColorBlueChannelField = foregroundColorRegister.DefineValueField(0, 8, name: "BLUE");
            foregroundColorGreenChannelField = foregroundColorRegister.DefineValueField(8, 8, name: "GREEN");
            foregroundColorRedChannelField = foregroundColorRegister.DefineValueField(16, 8, name: "RED",
                writeCallback: (_, __) =>
                {
                    HandlePixelFormatChange();
                });


            var backgroundPfcControlRegister = new DoubleWordRegister(this);
            backgroundColorModeField = backgroundPfcControlRegister.DefineEnumField<Dma2DColorMode>(0, 4, FieldMode.Read | FieldMode.Write, name: "CM", 
                writeCallback: (_, __) => 
                { 
                    HandlePixelFormatChange(); 
                    HandleBackgroundBufferSizeChange(); 
                });
            var backgroundClutSizeField = backgroundPfcControlRegister.DefineValueField(8, 8, FieldMode.Read | FieldMode.Write, name: "CS");
            backgroundClutColorModeField = backgroundPfcControlRegister.DefineEnumField<Dma2DColorMode>(4, 1, FieldMode.Read | FieldMode.Write, name: "CCM",
                changeCallback: (_, __) =>
                {
                    HandlePixelFormatChange();
                });
            backgroundPfcControlRegister.DefineFlagField(5, FieldMode.Read, name: "START",
                writeCallback: (_, value) =>
            {
                if(!value)
                {
                    return;
                }

                backgroundClut = new byte[(backgroundClutSizeField.Value + 1) * backgroundClutColorModeField.Value.ToPixelFormat().GetColorDepth()];
                machine.SystemBus.ReadBytes(backgroundClutMemoryAddressRegister.Value, backgroundClut.Length, backgroundClut, 0, true);
            });
            backgroundAlphaMode = backgroundPfcControlRegister.DefineEnumField<Dma2DAlphaMode>(16, 2, FieldMode.Read | FieldMode.Write, name: "AM",
                writeCallback: (_, __) =>
                {
                    HandlePixelFormatChange();
                });
            backgroundAlphaField = backgroundPfcControlRegister.DefineValueField(24, 8, FieldMode.Read | FieldMode.Write, name: "ALPHA");

            var backgroundColorRegister = new DoubleWordRegister(this);
            backgroundColorBlueChannelField = backgroundColorRegister.DefineValueField(0, 8, name: "BLUE");
            backgroundColorGreenChannelField = backgroundColorRegister.DefineValueField(8, 8, name: "GREEN");
            backgroundColorRedChannelField = backgroundColorRegister.DefineValueField(16, 8, name: "RED",
                writeCallback: (_, __) =>
                {
                    HandlePixelFormatChange();
                });

            outputColorRegister = new DoubleWordRegister(this).WithValueField(0, 32, FieldMode.Read | FieldMode.Write);

            var outputOffsetRegister = new DoubleWordRegister(this);
            outputLineOffsetField = outputOffsetRegister.DefineValueField(0, 14, FieldMode.Read | FieldMode.Write, name: "LO");

            var foregroundOffsetRegister = new DoubleWordRegister(this);
            foregroundLineOffsetField = foregroundOffsetRegister.DefineValueField(0, 14, FieldMode.Read | FieldMode.Write, name: "LO");

            var backgroundOffsetRegister = new DoubleWordRegister(this);
            backgroundLineOffsetField = backgroundOffsetRegister.DefineValueField(0, 14, FieldMode.Read | FieldMode.Write, name: "LO");

            var regs = new Dictionary<long, DoubleWordRegister>
            {
                { (long)Register.ControlRegister, controlRegister },
                { (long)Register.InterruptStatusRegister, interruptStatusRegister },
                { (long)Register.InterruptFlagClearRegister, interruptFlagClearRegister },
                { (long)Register.ForegroundMemoryAddressRegister, foregroundMemoryAddressRegister },
                { (long)Register.ForegroundOffsetRegister, foregroundOffsetRegister },
                { (long)Register.BackgroundMemoryAddressRegister, backgroundMemoryAddressRegister },
                { (long)Register.BackgroundOffsetRegister, backgroundOffsetRegister },
                { (long)Register.ForegroundPfcControlRegister, foregroundPfcControlRegister },
                { (long)Register.ForegroundColorRegister, foregroundColorRegister },
                { (long)Register.BackgroundPfcControlRegister, backgroundPfcControlRegister },
                { (long)Register.BackgroundColorRegister, backgroundColorRegister },
                { (long)Register.OutputPfcControlRegister, outputPfcControlRegister },
                { (long)Register.OutputColorRegister, outputColorRegister },
                { (long)Register.OutputMemoryAddressRegister, outputMemoryAddressRegister },
                { (long)Register.OutputOffsetRegister, outputOffsetRegister },
                { (long)Register.NumberOfLineRegister, numberOfLineRegister },
                { (long)Register.ForegroundClutMemoryAddressRegister, foregroundClutMemoryAddressRegister },
                { (long)Register.BackgroundClutMemoryAddressRegister, backgroundClutMemoryAddressRegister }
            };

            registers = new DoubleWordRegisterCollection(this, regs);
        }

        private void HandleOutputBufferSizeChange()
        {
            var outputFormatColorDepth = outputColorModeField.Value.ToPixelFormat().GetColorDepth();
            outputBuffer = new byte[numberOfLineField.Value * pixelsPerLineField.Value * outputFormatColorDepth];
            outputLineBuffer = new byte[pixelsPerLineField.Value * outputFormatColorDepth];
        }

        private void HandleBackgroundBufferSizeChange()
        {
            var backgroundFormatColorDepth = backgroundColorModeField.Value.ToPixelFormat().GetColorDepth();
            backgroundBuffer = new byte[pixelsPerLineField.Value * numberOfLineField.Value * backgroundFormatColorDepth];
            backgroundLineBuffer = new byte[pixelsPerLineField.Value * backgroundFormatColorDepth];
        }

        private void HandleForegroundBufferSizeChange()
        {
            var foregroundFormatColorDepth = foregroundColorModeField.Value.ToPixelFormat().GetColorDepth();
            foregroundBuffer = new byte[pixelsPerLineField.Value * numberOfLineField.Value * foregroundFormatColorDepth];
            foregroundLineBuffer = new byte[pixelsPerLineField.Value * foregroundFormatColorDepth];
        }

        [PostDeserialization]
        private void HandlePixelFormatChange()
        {
            var outputFormat = outputColorModeField.Value.ToPixelFormat();
            var backgroundFormat = backgroundColorModeField.Value.ToPixelFormat();
            var backgroundFixedColor = new Pixel(
                (byte)backgroundColorRedChannelField.Value,
                (byte)backgroundColorGreenChannelField.Value,
                (byte)backgroundColorBlueChannelField.Value,
                (byte)0xFF);

            var foregroundFormat = foregroundColorModeField.Value.ToPixelFormat();
            var foregroundFixedColor = new Pixel(
                (byte)foregroundColorRedChannelField.Value,
                (byte)foregroundColorGreenChannelField.Value,
                (byte)foregroundColorBlueChannelField.Value,
                (byte)0xFF);

            bgConverter = PixelManipulationTools.GetConverter(backgroundFormat, Endianness, outputFormat, Endianness, backgroundClutColorModeField.Value.ToPixelFormat(), backgroundFixedColor);
            fgConverter = PixelManipulationTools.GetConverter(foregroundFormat, Endianness, outputFormat, Endianness, foregroundClutColorModeField.Value.ToPixelFormat(), foregroundFixedColor);
            blender = PixelManipulationTools.GetBlender(backgroundFormat, Endianness, foregroundFormat, Endianness, outputFormat, Endianness, foregroundClutColorModeField.Value.ToPixelFormat(), backgroundClutColorModeField.Value.ToPixelFormat(), backgroundFixedColor, foregroundFixedColor);
        }

        private void DoTransfer()
        {
            var foregroundFormat = foregroundColorModeField.Value.ToPixelFormat();
            var outputFormat = outputColorModeField.Value.ToPixelFormat();

            switch(dma2dMode.Value)
            {
                case Mode.RegisterToMemory:
                    var colorBytes = BitConverter.GetBytes(outputColorRegister.Value);
                    var colorDepth = outputFormat.GetColorDepth();

                    // fill area with the color defined in output color register
                    for(var i = 0; i < outputBuffer.Length; i++)
                    {
                        outputBuffer[i] = colorBytes[i % colorDepth];
                    }

                    if(outputLineOffsetField.Value == 0)
                    {
                        // we can copy everything at once - it might be faster
                        machine.SystemBus.WriteBytes(outputBuffer, outputMemoryAddressRegister.Value);
                    }
                    else
                    {
                        // we have to copy per line
                        var lineWidth = (int)(pixelsPerLineField.Value * outputFormat.GetColorDepth());
                        var offset = lineWidth + (outputLineOffsetField.Value * outputFormat.GetColorDepth());
                        for(var line = 0; line < numberOfLineField.Value; line++)
                        {
                            machine.SystemBus.WriteBytes(outputBuffer, (ulong)(outputMemoryAddressRegister.Value + line * offset), line * lineWidth, lineWidth);
                        }
                    }
                break;
                case Mode.MemoryToMemoryWithBlending:
                    var bgMultiplier = 0xff;
                    PixelBlendingMode bgBlendingMode = PixelBlendingMode.NO_MODIFICATION, fgBlendingMode = PixelBlendingMode.NO_MODIFICATION;
                    switch(backgroundAlphaMode.Value)
                    {
                        case Dma2DAlphaMode.NO_MODIFICATION:
                            bgBlendingMode = PixelBlendingMode.NO_MODIFICATION;
                            break;
                        case Dma2DAlphaMode.REPLACE:
                            bgBlendingMode = PixelBlendingMode.REPLACE;
                            break;
                        case Dma2DAlphaMode.COMBINE:
                            bgBlendingMode = PixelBlendingMode.MULTIPLY;
                            break;
                    }

                    var fgMultiplier = 0xff;
                    switch (foregroundAlphaMode.Value)
                    {
                        case Dma2DAlphaMode.NO_MODIFICATION:
                            fgBlendingMode = PixelBlendingMode.NO_MODIFICATION;
                            break;
                        case Dma2DAlphaMode.REPLACE:
                            fgBlendingMode = PixelBlendingMode.REPLACE;
                            break;
                        case Dma2DAlphaMode.COMBINE:
                            fgBlendingMode = PixelBlendingMode.MULTIPLY;
                            break;
                    }


                    if (outputLineOffsetField.Value == 0 && foregroundLineOffsetField.Value == 0 && backgroundLineOffsetField.Value == 0)
                    {
                        // we can optimize here and copy everything at once
                        DoCopy(foregroundMemoryAddressRegister.Value, outputMemoryAddressRegister.Value, foregroundBuffer,
                               converter: (localForegroundBuffer, line) =>
                               {
                                   machine.SystemBus.ReadBytes(backgroundMemoryAddressRegister.Value, backgroundBuffer.Length, backgroundBuffer, 0);
                                   // per-pixel alpha blending 
                                   blender.Blend(backgroundBuffer, backgroundClut, localForegroundBuffer, foregroundClut, ref outputBuffer, new Pixel(0,0,0,255), (byte)bgMultiplier, bgBlendingMode, (byte)fgMultiplier, fgBlendingMode);
                                   return outputBuffer;
                               });
                    }
                    else
                    {
                        var backgroundFormat = backgroundColorModeField.Value.ToPixelFormat();
                        DoCopy(foregroundMemoryAddressRegister.Value, outputMemoryAddressRegister.Value,
                               foregroundLineBuffer,
                               (int)foregroundLineOffsetField.Value * foregroundFormat.GetColorDepth(),
                               (int)outputLineOffsetField.Value * outputFormat.GetColorDepth(),
                               (int)numberOfLineField.Value,
                               (localForegroundBuffer, line) =>
                                {
                                    machine.SystemBus.ReadBytes((ulong)(backgroundMemoryAddressRegister.Value + line * (backgroundLineOffsetField.Value + pixelsPerLineField.Value) * backgroundFormat.GetColorDepth()), backgroundLineBuffer.Length, backgroundLineBuffer, 0);
                                    blender.Blend(backgroundLineBuffer, backgroundClut, localForegroundBuffer, foregroundClut, ref outputLineBuffer, null, (byte)bgMultiplier, bgBlendingMode, (byte)fgMultiplier, fgBlendingMode);
                                    return outputLineBuffer;
                                });
                    }
                break;
                case Mode.MemoryToMemoryWithPfc:
                    if(outputLineOffsetField.Value == 0 && foregroundLineOffsetField.Value == 0 && backgroundLineOffsetField.Value == 0)
                    {
                        DoCopy(foregroundMemoryAddressRegister.Value, outputMemoryAddressRegister.Value,
                                foregroundBuffer,
                                converter: (localForegroundBuffer, line) =>
                                {
                                    fgConverter.Convert(localForegroundBuffer, foregroundClut, ref outputBuffer);
                                    return outputBuffer;
                                });
                    }
                    else                    
                    {
                        DoCopy(foregroundMemoryAddressRegister.Value, outputMemoryAddressRegister.Value,
                                foregroundLineBuffer,
                                (int)foregroundLineOffsetField.Value * foregroundFormat.GetColorDepth(), 
                                (int)outputLineOffsetField.Value * outputFormat.GetColorDepth(),
                                (int)numberOfLineField.Value,
                                (localForegroundBuffer, line) => 
                                {
                                    fgConverter.Convert(localForegroundBuffer, foregroundClut, ref outputLineBuffer);
                                    return outputLineBuffer;
                                });
                    }
                break;
                case Mode.MemoryToMemory:
                    if(outputLineOffsetField.Value == 0 && foregroundLineOffsetField.Value == 0)
                    {
                        // we can optimize here and copy everything at once
                        DoCopy(foregroundMemoryAddressRegister.Value, outputMemoryAddressRegister.Value, foregroundBuffer);
                    }
                    else
                    {
                        // in this mode no graphical data transformation is performed
                        // color format is stored in foreground pfc control register
                        
                        DoCopy(foregroundMemoryAddressRegister.Value, outputMemoryAddressRegister.Value,
                                       foregroundLineBuffer,
                                       (int)foregroundLineOffsetField.Value * foregroundFormat.GetColorDepth(),
                                       (int)outputLineOffsetField.Value * foregroundFormat.GetColorDepth(),
                                       (int)numberOfLineField.Value);
                    }
                break;
            }

            startFlag.Value = false;
            transferCompleteFlag.Value = true;
            IRQ.Set();
        }

        private void DoCopy(ulong sourceAddress, ulong destinationAddress, byte[] sourceBuffer, int sourceOffset = 0, int destinationOffset = 0, int count = 1, Func<byte[], int, byte[]> converter = null)
        {
            var currentSource = sourceAddress;
            var currentDestination = destinationAddress;

            for(var line = 0; line < count; line++)
            {
                machine.SystemBus.ReadBytes(currentSource, sourceBuffer.Length, sourceBuffer, 0);
                var destinationBuffer = converter == null ? sourceBuffer : converter(sourceBuffer, line);
                machine.SystemBus.WriteBytes(destinationBuffer, currentDestination, 0, destinationBuffer.Length);

                currentSource += (ulong)(sourceBuffer.Length + sourceOffset);
                currentDestination += (ulong)(destinationBuffer.Length + destinationOffset);
            }
        }

        private readonly Machine machine;
        private readonly IFlagRegisterField startFlag;
        private readonly IFlagRegisterField transferCompleteFlag;
        private readonly IEnumRegisterField<Mode> dma2dMode;
        private readonly IValueRegisterField numberOfLineField;
        private readonly IValueRegisterField pixelsPerLineField;
        private readonly DoubleWordRegister outputMemoryAddressRegister;
        private readonly DoubleWordRegister backgroundMemoryAddressRegister;
        private readonly DoubleWordRegister foregroundMemoryAddressRegister;
        private readonly IEnumRegisterField<Dma2DColorMode> outputColorModeField;
        private readonly IEnumRegisterField<Dma2DColorMode> foregroundColorModeField;
        private readonly IEnumRegisterField<Dma2DColorMode> backgroundColorModeField;
        private readonly IEnumRegisterField<Dma2DAlphaMode> backgroundAlphaMode;
        private readonly IEnumRegisterField<Dma2DAlphaMode> foregroundAlphaMode;

        private readonly IValueRegisterField backgroundColorBlueChannelField;
        private readonly IValueRegisterField backgroundColorGreenChannelField;
        private readonly IValueRegisterField backgroundColorRedChannelField;

        private readonly IValueRegisterField foregroundColorBlueChannelField;
        private readonly IValueRegisterField foregroundColorGreenChannelField;
        private readonly IValueRegisterField foregroundColorRedChannelField;

        private readonly IValueRegisterField backgroundAlphaField;
        private readonly IValueRegisterField foregroundAlphaField;
        private readonly DoubleWordRegister outputColorRegister;
        private readonly IValueRegisterField outputLineOffsetField;
        private readonly IValueRegisterField foregroundLineOffsetField;
        private readonly IValueRegisterField backgroundLineOffsetField;
        private readonly IEnumRegisterField<Dma2DColorMode> foregroundClutColorModeField;
        private readonly IEnumRegisterField<Dma2DColorMode> backgroundClutColorModeField;
        private readonly DoubleWordRegisterCollection registers;

        private byte[] outputBuffer;
        private byte[] outputLineBuffer;

        private byte[] foregroundBuffer;
        private byte[] foregroundLineBuffer;

        private byte[] backgroundBuffer;
        private byte[] backgroundLineBuffer;

        [Transient]
        private IPixelBlender blender;
<<<<<<< HEAD

        private IPixelConverter bgConverter;
        private IPixelConverter fgConverter;
=======
        [Transient]
        private IPixelConverter converter;
>>>>>>> 04034cdd

        private const ELFSharp.ELF.Endianess Endianness = ELFSharp.ELF.Endianess.LittleEndian;

        private enum Mode
        {
            MemoryToMemory,
            MemoryToMemoryWithPfc,
            MemoryToMemoryWithBlending,
            RegisterToMemory
        }

        private enum Register : long
        {
            ControlRegister = 0x0,
            InterruptStatusRegister = 0x4,
            InterruptFlagClearRegister = 0x8,
            ForegroundMemoryAddressRegister = 0xC,
            ForegroundOffsetRegister = 0x10,
            BackgroundMemoryAddressRegister = 0x14,
            BackgroundOffsetRegister = 0x18,
            ForegroundPfcControlRegister = 0x1C,
            ForegroundColorRegister = 0x20,
            BackgroundPfcControlRegister = 0x24,
            BackgroundColorRegister = 0x28,
            ForegroundClutMemoryAddressRegister = 0x2C,
            BackgroundClutMemoryAddressRegister = 0x30,
            OutputPfcControlRegister = 0x34,
            OutputColorRegister = 0x38,
            OutputMemoryAddressRegister = 0x3C,
            OutputOffsetRegister = 0x40,
            NumberOfLineRegister = 0x44
        }
    }
}<|MERGE_RESOLUTION|>--- conflicted
+++ resolved
@@ -12,13 +12,8 @@
 using Antmicro.Renode.Backends.Display;
 using Antmicro.Renode.Core.Structure.Registers;
 using System;
-<<<<<<< HEAD
-using System.Drawing;
-using System.Diagnostics;
-=======
 using Antmicro.Migrant;
 using Antmicro.Migrant.Hooks;
->>>>>>> 04034cdd
 
 namespace Antmicro.Renode.Peripherals.DMA
 {
@@ -464,14 +459,10 @@
 
         [Transient]
         private IPixelBlender blender;
-<<<<<<< HEAD
-
         private IPixelConverter bgConverter;
         private IPixelConverter fgConverter;
-=======
         [Transient]
         private IPixelConverter converter;
->>>>>>> 04034cdd
 
         private const ELFSharp.ELF.Endianess Endianness = ELFSharp.ELF.Endianess.LittleEndian;
 
