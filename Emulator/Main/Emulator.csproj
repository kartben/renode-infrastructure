--- conflicted
+++ resolved
@@ -369,11 +369,8 @@
     <Compile Include="Peripherals\CPU\BreakpointType.cs" />
     <Compile Include="Peripherals\CPU\HaltArguments.cs" />
     <Compile Include="Peripherals\CPU\ExecutionMode.cs" />
-<<<<<<< HEAD
     <Compile Include="Utilities\MemberReferenceExtensions.cs" />
-=======
     <Compile Include="Utilities\WindowsFileLocker.cs" />
->>>>>>> 982cb40c
   </ItemGroup>
   <Import Project="$(MSBuildBinPath)\Microsoft.CSharp.targets" />
   <ItemGroup />
